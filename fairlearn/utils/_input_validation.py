# Copyright (c) Microsoft Corporation and Fairlearn contributors.
# Licensed under the MIT License.
from __future__ import annotations

import logging
from typing import Sequence

import numpy as np
import pandas as pd
from narwhals.typing import IntoFrameT, IntoSeriesT
from sklearn.utils.validation import check_consistent_length

from fairlearn.utils._fixes import check_array

logger = logging.getLogger(__file__)

_KW_CONTROL_FEATURES = "control_features"

_MESSAGE_X_NONE = "Must supply X"
<<<<<<< HEAD
_MESSAGE_Y_NONE = "Must supply y"
_MESSAGE_SENSITIVE_FEATURES_NONE = "Must specify `sensitive_features` (for now)"
=======
_MESSAGE_Y_NONE = "Must supply nonempty y"
_MESSAGE_SENSITIVE_FEATURES_NONE = "Must specify {0} (for now)".format(_KW_SENSITIVE_FEATURES)
>>>>>>> f0bf39a1
_MESSAGE_X_Y_ROWS = "X and y must have same number of rows"
_MESSAGE_X_SENSITIVE_ROWS = "X and the sensitive features must have same number of rows"
_MESSAGE_RATIO_NOT_IN_RANGE = "ratio must lie between (0,1]"
_INPUT_DATA_FORMAT_ERROR_MESSAGE = (
    "The only allowed input data formats for {} are: {}. Your provided data was of type {}."
)
_EMPTY_INPUT_ERROR_MESSAGE = "At least one of sensitive_features, labels, or scores are empty."
_LABELS_NOT_0_1_ERROR_MESSAGE = "Supplied y labels are not 0 or 1"
_MORE_THAN_ONE_COLUMN_ERROR_MESSAGE = "{} is a {} with more than one column"
_NOT_ALLOWED_TYPE_ERROR_MESSAGE = "{} is not an ndarray, Series or DataFrame"
_NDARRAY_NOT_TWO_DIMENSIONAL_ERROR_MESSAGE = "{} is an ndarray which is not 2D"
_NOT_ALLOWED_MATRIX_TYPE_ERROR_MESSAGE = "{} is not an ndarray or DataFrame"
_INCONSISTENT_ARRAY_LENGTH = "Arrays {} have an inconsistent number of items"

_ALLOWED_INPUT_TYPES_X = [np.ndarray, pd.DataFrame]
_ALLOWED_INPUT_TYPES_SENSITIVE_FEATURES = [np.ndarray, pd.DataFrame, pd.Series, list]
_ALLOWED_INPUT_TYPES_Y = [np.ndarray, pd.DataFrame, pd.Series, list]

_MERGE_COLUMN_SEPARATOR = ","


def _validate_and_reformat_input(
    X: np.ndarray | IntoFrameT,
    y: np.ndarray | IntoSeriesT | list | None = None,
    expect_y: bool = True,
    expect_sensitive_features: bool = True,
    enforce_binary_labels: bool = False,
    sensitive_features: np.ndarray | IntoSeriesT | IntoFrameT | list | None = None,
    control_features: np.ndarray | IntoSeriesT | IntoFrameT | list | None = None,
) -> tuple[np.ndarray | IntoFrameT, IntoSeriesT, IntoSeriesT | None, IntoSeriesT | None]:
    """Validate input data and return the data in an appropriate format.

    Parameters
    ----------
    X : numpy.ndarray, IntoFrameT
        The feature matrix
<<<<<<< HEAD
    y : numpy.ndarray, IntoFrameT, IntoSeriesT, or list
        The label vector
    expect_y : bool
        If True y needs to be provided, otherwise ignores the argument; default True
=======
    y : numpy.ndarray, pandas.DataFrame, pandas.Series, list, or None
        The label vector. Must be of shape (n,) or (n,1).
    expect_y : bool, default=True
        If True, y needs to be provided and non-empty (np.asarray(y).size > 0),
        otherwise ignores the argument
>>>>>>> f0bf39a1
    expect_sensitive_features : bool
        If true, sensitive_features must be provided to the call to this function.
        This is the default setting.
    enforce_binary_labels : bool
        If True, raise an exception if `y` contains values other than 0 and 1.
        Default is False.
    sensitive_features : numpy.ndarray, IntoFrameT, IntoSeriesT, or list
        The sensitive feature matrix
    control_features : numpy.ndarray, IntoFrameT, IntoSeriesT, or list
        The control feature matrix

    Returns
    -------
    Tuple(numpy.ndarray | IntoFrameT, IntoSeriesT, IntoSeriesT | None, IntoSeriesT | None)
        The validated and reformatted X, y, sensitive_features and control_features; note
        that certain estimators rely on metadata encoded in X which may be stripped during
        the reformatting process, so mitigation methods should ideally use the input X instead
        of the returned X for training estimators and leave potential reformatting of X to the
        estimator.
    """
<<<<<<< HEAD
    if X is None:
        raise ValueError(_MESSAGE_X_NONE)

    if y is not None:
        # calling check_X_y with a 2-dimensional y causes a warning, so ensure it is 1-dimensional
        if isinstance(y, np.ndarray) and len(y.shape) == 2 and y.shape[1] == 1:
            y = y.reshape(-1)
        elif isinstance(y, pd.DataFrame) and y.shape[1] == 1:
            y = y.to_numpy().reshape(-1)

        # Using an adapted version of check_array to avoid a warning in sklearn version < 1.6
        y = check_array(y, ensure_2d=False, dtype="numeric", ensure_all_finite=False)
=======
    if expect_y:
        if y is None:
            raise ValueError(_MESSAGE_Y_NONE + f", got y={y}.")
        y = np.asarray(y)
        if y.size == 0:
            raise ValueError(_MESSAGE_Y_NONE + f", got y={y}.")
        if not (y.ndim == 1 or (y.ndim == 2 and y.shape[1] == 1)):
            raise ValueError(f"`y` must be of shape (n,) or (n,1), got y of shape=({y.shape}).")
>>>>>>> f0bf39a1
        if enforce_binary_labels and not set(np.unique(y)).issubset(set([0, 1])):
            raise ValueError(_LABELS_NOT_0_1_ERROR_MESSAGE)
        y = check_array(y.reshape(-1), ensure_2d=False, dtype="numeric", ensure_all_finite=False)

    result_X = check_array(X, dtype=None, ensure_all_finite=False, allow_nd=True)
    if isinstance(X, pd.DataFrame):
        result_X = pd.DataFrame(result_X)

<<<<<<< HEAD
=======
    if (y is not None) and y.shape[0] != result_X.shape[0]:
        raise ValueError(_MESSAGE_X_Y_ROWS)

    sensitive_features = kwargs.get(_KW_SENSITIVE_FEATURES)
>>>>>>> f0bf39a1
    if sensitive_features is not None:
        check_consistent_length(X, sensitive_features)
        sensitive_features = check_array(sensitive_features, ensure_2d=False, dtype=None)

        # compress multiple sensitive features into a single column
        if len(sensitive_features.shape) > 1 and sensitive_features.shape[1] > 1:
            sensitive_features = _merge_columns(sensitive_features)

        sensitive_features = pd.Series(sensitive_features.squeeze())
    elif expect_sensitive_features:
        raise ValueError(_MESSAGE_SENSITIVE_FEATURES_NONE)

    # Handle the control features
    if control_features is not None:
        check_consistent_length(X, control_features)
        control_features = check_array(control_features, ensure_2d=False, dtype=None)

        # compress multiple control features into a single column
        if len(control_features.shape) > 1 and control_features.shape[1] > 1:
            control_features = _merge_columns(control_features)

        control_features = pd.Series(control_features.squeeze())

    # If we don't have a y, then need to fiddle with return type to
    # avoid a warning from pandas
    if y is not None:
        result_y = pd.Series(y)
    else:
        result_y = pd.Series(dtype="float64")

    return (result_X, result_y, sensitive_features, control_features)


def _merge_columns(feature_columns: np.ndarray) -> np.ndarray:
    """Merge multiple columns into a single new column.

    Compresses multiple columns into a single column by concatenating the
    stringified values. For example, given two columns
    :code:`['A', 'A', 'B', 'B']` and :code:`[4, 5, 4, 5]` the resultant
    column will be
    :code:`['A,4', 'A,5', 'B,4', 'B,5']`.

    Parameters
    ----------
    feature_column : numpy.ndarray
        Multi-dimensional array of columns to be merged

    Returns
    -------
    numpy.ndarray
        One-dimensional array of merged columns
    """
    if not isinstance(feature_columns, np.ndarray):
        raise ValueError(
            f"Received argument of type {type(feature_columns).__name__} instead of expected numpy.ndarray"
        )

    def _join_names(names: Sequence[str]) -> str:
        return _MERGE_COLUMN_SEPARATOR.join(
            [
                name
                # escape backslash and separator
                .replace("\\", "\\\\").replace(
                    _MERGE_COLUMN_SEPARATOR, f"\\{_MERGE_COLUMN_SEPARATOR}"
                )
                for name in names
            ]
        )

    return np.array([_join_names(row) for row in feature_columns.astype(str)])<|MERGE_RESOLUTION|>--- conflicted
+++ resolved
@@ -17,13 +17,8 @@
 _KW_CONTROL_FEATURES = "control_features"
 
 _MESSAGE_X_NONE = "Must supply X"
-<<<<<<< HEAD
-_MESSAGE_Y_NONE = "Must supply y"
+_MESSAGE_Y_NONE = "Must supply nonempty y"
 _MESSAGE_SENSITIVE_FEATURES_NONE = "Must specify `sensitive_features` (for now)"
-=======
-_MESSAGE_Y_NONE = "Must supply nonempty y"
-_MESSAGE_SENSITIVE_FEATURES_NONE = "Must specify {0} (for now)".format(_KW_SENSITIVE_FEATURES)
->>>>>>> f0bf39a1
 _MESSAGE_X_Y_ROWS = "X and y must have same number of rows"
 _MESSAGE_X_SENSITIVE_ROWS = "X and the sensitive features must have same number of rows"
 _MESSAGE_RATIO_NOT_IN_RANGE = "ratio must lie between (0,1]"
@@ -60,18 +55,11 @@
     ----------
     X : numpy.ndarray, IntoFrameT
         The feature matrix
-<<<<<<< HEAD
     y : numpy.ndarray, IntoFrameT, IntoSeriesT, or list
-        The label vector
-    expect_y : bool
-        If True y needs to be provided, otherwise ignores the argument; default True
-=======
-    y : numpy.ndarray, pandas.DataFrame, pandas.Series, list, or None
         The label vector. Must be of shape (n,) or (n,1).
     expect_y : bool, default=True
         If True, y needs to be provided and non-empty (np.asarray(y).size > 0),
         otherwise ignores the argument
->>>>>>> f0bf39a1
     expect_sensitive_features : bool
         If true, sensitive_features must be provided to the call to this function.
         This is the default setting.
@@ -92,20 +80,9 @@
         of the returned X for training estimators and leave potential reformatting of X to the
         estimator.
     """
-<<<<<<< HEAD
     if X is None:
         raise ValueError(_MESSAGE_X_NONE)
 
-    if y is not None:
-        # calling check_X_y with a 2-dimensional y causes a warning, so ensure it is 1-dimensional
-        if isinstance(y, np.ndarray) and len(y.shape) == 2 and y.shape[1] == 1:
-            y = y.reshape(-1)
-        elif isinstance(y, pd.DataFrame) and y.shape[1] == 1:
-            y = y.to_numpy().reshape(-1)
-
-        # Using an adapted version of check_array to avoid a warning in sklearn version < 1.6
-        y = check_array(y, ensure_2d=False, dtype="numeric", ensure_all_finite=False)
-=======
     if expect_y:
         if y is None:
             raise ValueError(_MESSAGE_Y_NONE + f", got y={y}.")
@@ -114,7 +91,6 @@
             raise ValueError(_MESSAGE_Y_NONE + f", got y={y}.")
         if not (y.ndim == 1 or (y.ndim == 2 and y.shape[1] == 1)):
             raise ValueError(f"`y` must be of shape (n,) or (n,1), got y of shape=({y.shape}).")
->>>>>>> f0bf39a1
         if enforce_binary_labels and not set(np.unique(y)).issubset(set([0, 1])):
             raise ValueError(_LABELS_NOT_0_1_ERROR_MESSAGE)
         y = check_array(y.reshape(-1), ensure_2d=False, dtype="numeric", ensure_all_finite=False)
@@ -123,13 +99,9 @@
     if isinstance(X, pd.DataFrame):
         result_X = pd.DataFrame(result_X)
 
-<<<<<<< HEAD
-=======
     if (y is not None) and y.shape[0] != result_X.shape[0]:
         raise ValueError(_MESSAGE_X_Y_ROWS)
 
-    sensitive_features = kwargs.get(_KW_SENSITIVE_FEATURES)
->>>>>>> f0bf39a1
     if sensitive_features is not None:
         check_consistent_length(X, sensitive_features)
         sensitive_features = check_array(sensitive_features, ensure_2d=False, dtype=None)
