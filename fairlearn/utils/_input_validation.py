--- conflicted
+++ resolved
@@ -182,19 +182,4 @@
             ]
         )
 
-<<<<<<< HEAD
-    return np.array([_join_names(row) for row in feature_columns.astype(str)])
-
-
-def _all_to_native(*arrays):
-    """Convert all arrays to native format.
-
-    Temporary function to allow introducing narwhals to the codebase.
-    """
-    for array in arrays:
-        if isinstance(array, (nw.Series, nw.DataFrame)):
-            yield array.to_native()
-        yield array
-=======
-    return np.array([_join_names(row) for row in feature_columns.astype(str)])
->>>>>>> df7bd0b5
+    return np.array([_join_names(row) for row in feature_columns.astype(str)])