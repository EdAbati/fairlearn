# Copyright (c) Microsoft Corporation and Fairlearn contributors.
# Licensed under the MIT License.
from __future__ import annotations

import logging
from typing import Sequence

import narwhals.stable.v1 as nw
import numpy as np
import pandas as pd
from narwhals.typing import IntoFrameT, IntoSeriesT
from sklearn.utils.validation import check_consistent_length

from fairlearn.utils._fixes import check_array
from fairlearn.utils._narwhals_compat import get_common_backend

logger = logging.getLogger(__file__)

_KW_CONTROL_FEATURES = "control_features"

_MESSAGE_X_NONE = "Must supply X"
_MESSAGE_Y_NONE = "Must supply y"
_MESSAGE_SENSITIVE_FEATURES_NONE = "Must specify `sensitive_features` (for now)"
_MESSAGE_X_Y_ROWS = "X and y must have same number of rows"
_MESSAGE_X_SENSITIVE_ROWS = "X and the sensitive features must have same number of rows"
_MESSAGE_RATIO_NOT_IN_RANGE = "ratio must lie between (0,1]"
_INPUT_DATA_FORMAT_ERROR_MESSAGE = (
    "The only allowed input data formats for {} are: {}. Your provided data was of type {}."
)
_EMPTY_INPUT_ERROR_MESSAGE = "At least one of sensitive_features, labels, or scores are empty."
_LABELS_NOT_0_1_ERROR_MESSAGE = "Supplied y labels are not 0 or 1"
_MORE_THAN_ONE_COLUMN_ERROR_MESSAGE = "{} is a {} with more than one column"
_NOT_ALLOWED_TYPE_ERROR_MESSAGE = "{} is not an ndarray, Series or DataFrame"
_NDARRAY_NOT_TWO_DIMENSIONAL_ERROR_MESSAGE = "{} is an ndarray which is not 2D"
_NOT_ALLOWED_MATRIX_TYPE_ERROR_MESSAGE = "{} is not an ndarray or DataFrame"
_INCONSISTENT_ARRAY_LENGTH = "Arrays {} have an inconsistent number of items"

_ALLOWED_INPUT_TYPES_X = [np.ndarray, pd.DataFrame]
_ALLOWED_INPUT_TYPES_SENSITIVE_FEATURES = [np.ndarray, pd.DataFrame, pd.Series, list]
_ALLOWED_INPUT_TYPES_Y = [np.ndarray, pd.DataFrame, pd.Series, list]

_MERGE_COLUMN_SEPARATOR = ","


def _validate_and_reformat_input(
    X: np.ndarray | IntoFrameT,
    y: np.ndarray | IntoSeriesT | IntoFrameT | list | None = None,
    expect_y: bool = True,
    expect_sensitive_features: bool = True,
    enforce_binary_labels: bool = False,
    sensitive_features: np.ndarray | IntoSeriesT | IntoFrameT | list | None = None,
    control_features: np.ndarray | IntoSeriesT | IntoFrameT | list | None = None,
) -> tuple[np.ndarray | nw.DataFrame, nw.Series, nw.Series | None, nw.Series | None]:
    """Validate input data and return the data in an appropriate format.

    Parameters
    ----------
    X : numpy.ndarray, IntoFrameT
        The feature matrix
    y : numpy.ndarray, IntoFrameT, IntoSeriesT, or list
        The label vector
    expect_y : bool
        If True y needs to be provided, otherwise ignores the argument; default True
    expect_sensitive_features : bool
        If true, sensitive_features must be provided to the call to this function.
        This is the default setting.
    enforce_binary_labels : bool
<<<<<<< HEAD
        If True raise exception if there are more than two distinct
        values in the `y` data; default False
    sensitive_features : numpy.ndarray, IntoFrameT, IntoSeriesT, or list
        The sensitive feature matrix
    control_features : numpy.ndarray, IntoFrameT, IntoSeriesT, or list
        The control feature matrix
=======
        If True, raise an exception if `y` contains values other than 0 and 1.
        Default is False.
>>>>>>> 999f5789

    Returns
    -------
    Tuple(numpy.ndarray | IntoFrameT, IntoSeriesT, IntoSeriesT, IntoSeriesT)
        The validated and reformatted X, y, sensitive_features and control_features; note
        that certain estimators rely on metadata encoded in X which may be stripped during
        the reformatting process, so mitigation methods should ideally use the input X instead
        of the returned X for training estimators and leave potential reformatting of X to the
        estimator.
    """
    if X is None:
        raise ValueError(_MESSAGE_X_NONE)

    X = nw.from_native(X, pass_through=True, eager_only=True)
    # get the native namespace for the X data or use the default
    plx = get_common_backend(X, y).to_native_namespace()
    if y is not None:
        y = nw.from_native(y, pass_through=True, eager_only=True, allow_series=True)
        # calling check_X_y with a 2-dimensional y causes a warning, so ensure it is 1-dimensional
        if isinstance(y, np.ndarray) and len(y.shape) == 2 and y.shape[1] == 1:
            y = y.reshape(-1)
        elif isinstance(y, nw.DataFrame) and y.shape[1] == 1:
            y = y.to_numpy().reshape(-1)

        # Using an adapted version of check_array to avoid a warning in sklearn version < 1.6
        y = check_array(y, ensure_2d=False, dtype="numeric", ensure_all_finite=False)
        if enforce_binary_labels and not set(np.unique(y)).issubset(set([0, 1])):
            raise ValueError(_LABELS_NOT_0_1_ERROR_MESSAGE)
    elif expect_y:
        raise ValueError(_MESSAGE_Y_NONE)

    result_X = check_array(X, dtype=None, ensure_all_finite=False, allow_nd=True)

    if sensitive_features is not None:
        sensitive_features = nw.from_native(
            sensitive_features, pass_through=True, eager_only=True, allow_series=True
        )
        check_consistent_length(X, sensitive_features)
        sensitive_features = check_array(sensitive_features, ensure_2d=False, dtype=None)

        # compress multiple sensitive features into a single column
        if len(sensitive_features.shape) > 1 and sensitive_features.shape[1] > 1:
            sensitive_features = _merge_columns(sensitive_features.to_numpy())

        sensitive_features = plx.Series(sensitive_features.squeeze())
    elif expect_sensitive_features:
        raise ValueError(_MESSAGE_SENSITIVE_FEATURES_NONE)

    # Handle the control features
    if control_features is not None:
        sensitive_features = nw.from_native(
            sensitive_features, pass_through=True, eager_only=True, allow_series=True
        )
        check_consistent_length(X, control_features)
        control_features = check_array(control_features, ensure_2d=False, dtype=None)

        # compress multiple control features into a single column
        if len(control_features.shape) > 1 and control_features.shape[1] > 1:
            control_features = _merge_columns(control_features)

        control_features = plx.Series(control_features.squeeze())

    # If we don't have a y, then need to fiddle with return type to
    # avoid a warning from pandas
    if y is not None:
        result_y: IntoSeriesT = y.to_native() if isinstance(y, nw.Series) else plx.Series(y)
    else:
        result_y: IntoSeriesT = nw.to_native(
            nw.from_native(plx.Series(), series_only=True).cast(nw.Float64)
        )
    # TODO: this are currently native objects,
    # they can be narwhals objects once the rest of the library supports it
    return (result_X, result_y, sensitive_features, control_features)


def _merge_columns(feature_columns: np.ndarray) -> np.ndarray:
    """Merge multiple columns into a single new column.

    Compresses multiple columns into a single column by concatenating the
    stringified values. For example, given two columns
    :code:`['A', 'A', 'B', 'B']` and :code:`[4, 5, 4, 5]` the resultant
    column will be
    :code:`['A,4', 'A,5', 'B,4', 'B,5']`.

    Parameters
    ----------
    feature_column : numpy.ndarray
        Multi-dimensional array of columns to be merged

    Returns
    -------
    numpy.ndarray
        One-dimensional array of merged columns
    """
    if not isinstance(feature_columns, np.ndarray):
        raise ValueError(
            f"Received argument of type {type(feature_columns).__name__} instead of expected numpy.ndarray"
        )

    def _join_names(names: Sequence[str]) -> str:
        return _MERGE_COLUMN_SEPARATOR.join(
            [
                name
                # escape backslash and separator
                .replace("\\", "\\\\").replace(
                    _MERGE_COLUMN_SEPARATOR, f"\\{_MERGE_COLUMN_SEPARATOR}"
                )
                for name in names
            ]
        )

<<<<<<< HEAD
    return np.array([_join_names(row) for row in feature_columns.astype(str)])


def _all_to_native(*arrays):
    """Convert all arrays to native format.

    Temporary function to allow introducing narwhals to the codebase.
    """
    for array in arrays:
        if isinstance(array, (nw.Series, nw.DataFrame)):
            yield array.to_native()
        yield array
=======
    return np.array([_join_names(row) for row in feature_columns.astype(str)])
>>>>>>> 999f5789
<|MERGE_RESOLUTION|>--- conflicted
+++ resolved
@@ -65,17 +65,12 @@
         If true, sensitive_features must be provided to the call to this function.
         This is the default setting.
     enforce_binary_labels : bool
-<<<<<<< HEAD
-        If True raise exception if there are more than two distinct
-        values in the `y` data; default False
+        If True, raise an exception if `y` contains values other than 0 and 1.
+        Default is False.
     sensitive_features : numpy.ndarray, IntoFrameT, IntoSeriesT, or list
         The sensitive feature matrix
     control_features : numpy.ndarray, IntoFrameT, IntoSeriesT, or list
         The control feature matrix
-=======
-        If True, raise an exception if `y` contains values other than 0 and 1.
-        Default is False.
->>>>>>> 999f5789
 
     Returns
     -------
@@ -187,7 +182,6 @@
             ]
         )
 
-<<<<<<< HEAD
     return np.array([_join_names(row) for row in feature_columns.astype(str)])
 
 
@@ -199,7 +193,4 @@
     for array in arrays:
         if isinstance(array, (nw.Series, nw.DataFrame)):
             yield array.to_native()
-        yield array
-=======
-    return np.array([_join_names(row) for row in feature_columns.astype(str)])
->>>>>>> 999f5789
+        yield array