[tool.black]
line-length = 99
target_version = ['py38', 'py39', 'py310', 'py311']
preview = true
extend-exclude = '''
(
    ^/docs/
    | ^/examples/
    ^/notebooks/
    ^/build/
    ^/.git/
)
'''

[tool.isort]
profile = "black"

[tool.pytest.ini_options]
filterwarnings = [
    "error",

    # Warnings in all-deps
    "default:You are about to use a dataset with known fairness issues:Warning",
    "default:Auto-removal of overlapping axes is deprecated:Warning",
    "default:DataFrame is highly fragmented:Warning",

    # Warnings in other-ml (tensorflow)
    "default:The initializer GlorotNormal is unseeded:UserWarning",
]
<<<<<<< HEAD
# TODO: remove
addopts = "-n 6"
=======

[tool.ruff]
# Exclude a variety of commonly ignored directories.
exclude = [
    ".bzr",
    ".direnv",
    ".eggs",
    ".git",
    ".git-rewrite",
    ".hg",
    ".ipynb_checkpoints",
    ".mypy_cache",
    ".nox",
    ".pants.d",
    ".pyenv",
    ".pytest_cache",
    ".pytype",
    ".ruff_cache",
    ".svn",
    ".tox",
    ".venv",
    ".vscode",
    "__pypackages__",
    "_build",
    "buck-out",
    "build",
    "dist",
    "node_modules",
    "site-packages",
    "venv",
    "docs/_build",
    "docs/auto_examples",
    "notebooks/",
]

# Same as Black.
line-length = 99
indent-width = 4

# Assume Python 3.8
target-version = "py38"

# Copyright
[tool.ruff.lint.flake8-copyright]
notice-rgx = "# (?i)Copyright \\(C\\) (Microsoft Corporation and )?Fairlearn contributors.\n# Licensed under the MIT license."

[tool.ruff.lint]
# Enable Pyflakes (`F`) and a subset of the pycodestyle (`E`)  codes by default.
# Unlike Flake8, Ruff doesn't enable pycodestyle warnings (`W`) or
# McCabe complexity (`C901`) by default.
#Enable linting according to the new numpy API with NPY201
select = ["E4", "E7", "E9", "F", "NPY201"]
ignore = []

# Allow fix for all enabled rules (when `--fix`) is provided.
fixable = ["ALL"]
unfixable = []

# Allow unused variables when underscore-prefixed.
dummy-variable-rgx = "^(_+|(_+[a-zA-Z0-9_]*[a-zA-Z0-9]+?))$"

[tool.ruff.format]
# Like Black, use double quotes for strings.
quote-style = "double"

# Like Black, indent with spaces, rather than tabs.
indent-style = "space"

# Like Black, respect magic trailing commas.
skip-magic-trailing-comma = false

# Like Black, automatically detect the appropriate line ending.
line-ending = "auto"

# Enable auto-formatting of code examples in docstrings. Markdown,
# reStructuredText code/literal blocks and doctests are all supported.
#
# This is currently disabled by default, but it is planned for this
# to be opt-out in the future.
docstring-code-format = false

# Set the line length limit used when formatting code snippets in
# docstrings.
#
# This only has an effect when the `docstring-code-format` setting is
# enabled.
docstring-code-line-length = "dynamic"
>>>>>>> 277163dc
<|MERGE_RESOLUTION|>--- conflicted
+++ resolved
@@ -27,10 +27,8 @@
     # Warnings in other-ml (tensorflow)
     "default:The initializer GlorotNormal is unseeded:UserWarning",
 ]
-<<<<<<< HEAD
 # TODO: remove
 addopts = "-n 6"
-=======
 
 [tool.ruff]
 # Exclude a variety of commonly ignored directories.
@@ -117,5 +115,4 @@
 #
 # This only has an effect when the `docstring-code-format` setting is
 # enabled.
-docstring-code-line-length = "dynamic"
->>>>>>> 277163dc
+docstring-code-line-length = "dynamic"